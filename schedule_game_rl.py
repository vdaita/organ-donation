# vibe coded based on the original schedule_game.py code

import gymnasium as gym
from tqdm import tqdm
import numpy as np
from environment import PrioritySelectionPairedKidneyDonationEnv
from scipy.stats import gmean
import random
import matplotlib.pyplot as plt
import os
from stable_baselines3 import PPO, DQN
from stable_baselines3.common.vec_env import SubprocVecEnv, DummyVecEnv
from stable_baselines3.common.callbacks import BaseCallback
from stable_baselines3.common.monitor import Monitor
<<<<<<< HEAD
import argparse
=======
import time
>>>>>>> 61aecc96

seed = 42
np.random.seed(seed)
random.seed(seed)

# Parse command line arguments
parser = argparse.ArgumentParser(description="Train RL agent for kidney donation scheduling.")
parser.add_argument("--pct_hard", type=float, default=0.4, help="Percentage of hard-to-match patients")
parser.add_argument("--use_negative_rewards", action="store_true", default=False, help="Enable negative rewards in the environment")
args = parser.parse_args()

# Environment parameters
n_agents = 100
n_timesteps = 64
death_time = 32
p = 0.07
q = 0.15
<<<<<<< HEAD
pct_hard = args.pct_hard
=======
pct_hard = 0.7
>>>>>>> 61aecc96

# Training and evaluation parameters
num_envs = 16
num_eval_envs = 4
eval_freq = 2048
total_timesteps = 2000000

<<<<<<< HEAD
# Determine if negative rewards should be used or not
use_negative_rewards = args.use_negative_rewards

folder_name = f"results/"
if use_negative_rewards:
    folder_name += "with_negative_rewards_"
else:
    folder_name += "no_negative_rewards_"
hard_pct_num = (int) (pct_hard * 100)
folder_name += f"p_{p}_q_{q}_pct_hard_{hard_pct_num}/"
=======
use_cycles = False

results_folder = "results/"
pct_hard_int = int(pct_hard * 100)

p_str = str(p).replace(".", "_")
q_str = str(q).replace(".", "_")

time_now = time.time()

results_folder += f"dqn_{time_now}_n_agents_{n_agents}_n_timesteps_{n_timesteps}_death_time_{death_time}_pct_hard_{pct_hard_int}_p_{p_str}_q_{q_str}"
if use_cycles:
    results_folder += "_use_cycles/"
else:
    results_folder += "_no_cycles/"

os.makedirs(results_folder, exist_ok=True)
title_description = f"{n_agents} agents, {n_timesteps} timesteps, {death_time} death time, {pct_hard_int}% hard, {p:.2f} p, {q:.2f} q"
if use_cycles:
    title_description += " (with cycles)"
>>>>>>> 61aecc96

# Create environment seeds
env_seeds = np.random.randint(0, 2**32 - 1, size=num_envs).tolist()
eval_env_seeds = np.random.randint(0, 2**32 - 1, size=num_eval_envs).tolist()

class FlatKidneyDonationEnvWrapper(gym.Wrapper):
    def __init__(self, env):
        super().__init__(env)
        # Action space: 0 to 2^6 - 1 to represent different selection strategies
        self.action_space = gym.spaces.Discrete(2**6)
        
        # Flattened observation space - 13 values total
        N = self.env.n_agents
        
        # Create a flat observation space (all features combined into a single vector)
        self.observation_space = gym.spaces.Box(
            low=0,
            high=float('inf'),
            shape=(13,),  # 6 match counts + 1 time progress + 6 agent counts
            dtype=np.float32
        )
        
        # Keep full observation for action translation
        self._full_obs = None
    
    def _simplify_and_flatten_observation(self, obs):
        """Convert full observation to simplified form and flatten it"""
        N = self.env.n_agents
        timestep = obs["timestep"]
        if isinstance(timestep, np.ndarray):
            timestep = timestep[0]
            
        # Calculate time categories
        time_remaining = obs["departures"] - timestep
        is_urgent = time_remaining <= 1
        is_soon = (time_remaining > 1) & (time_remaining <= 3)
        is_early = time_remaining > 3
        
        # Create category arrays
        times = np.zeros(N, dtype=int)
        times[is_early] = 0
        times[is_soon] = 1
        times[is_urgent] = 2
        
        is_hard = obs["is_hard"]
        
        # Count agents in each category (3 time categories x 2 hardness categories)
        agent_counts = np.zeros(6, dtype=np.float32)
        for t in range(3):
            for h in range(2):
                agent_counts[t + h*3] = np.sum((times == t) & (is_hard == h))
        
        # Count potential matches for each category
        adjacency = obs["adjacency"]
        match_counts = np.zeros(6, dtype=np.float32)
        
        for t in range(3):
            for h in range(2):
                category_mask = (times == t) & (is_hard == h)
                if np.any(category_mask):
                    # Count total potential matches for this category
                    match_counts[t + h*3] = np.sum(adjacency[category_mask])
        
        # Time progress as a single value
        time_progress = np.array([timestep / n_timesteps], dtype=np.float32)
        
        # Flatten everything into a single vector
        flat_obs = np.concatenate([match_counts, time_progress, agent_counts])
        
        return flat_obs
    
    def step(self, action):
        # Convert the discrete action (0-63) into the selection matrix
        action_matrix = translate_number_to_action(action, self._full_obs)
        
        # Step the environment
        obs, reward, done, truncated, info = self.env.step(action_matrix)
        
        # Store full observation for action translation
        self._full_obs = obs.copy()
        self._full_obs["timestep"] = np.array([obs["timestep"]], dtype=np.int32)
        
        # Return flattened observation
        flat_obs = self._simplify_and_flatten_observation(self._full_obs)
        
        return flat_obs, reward, done, truncated, truncated
    
    def reset(self, **kwargs):
        obs, info = self.env.start_over()
        
        # Store full observation
        self._full_obs = obs.copy()
        self._full_obs["timestep"] = np.array([obs["timestep"]], dtype=np.int32)
        
        # Return flattened observation
        flat_obs = self._simplify_and_flatten_observation(self._full_obs)
        
        return flat_obs, info

def translate_number_to_action(number, obs): # number should be from 0 to 2^6 - 1
    bits = f"{number:06b}"
    selection = np.array([[int(bits[0]), int(bits[1]), int(bits[2])],
                       [int(bits[3]), int(bits[4]), int(bits[5])]])
    
    timestep = obs["timestep"]
    if isinstance(timestep, np.ndarray):
        timestep = timestep[0]  # Extract scalar value from array

    N, _ = obs["adjacency"].shape
    is_hard = obs["is_hard"]

    time_remaining = obs["departures"] - timestep
    is_urgent = time_remaining <= 1
    is_soon = (time_remaining > 1) & (time_remaining <= 3)
    is_early = time_remaining > 3
    
    times = np.zeros(N, dtype=int)
    times[is_early] = 0
    times[is_soon] = 1
    times[is_urgent] = 2

    action = obs["adjacency"].copy()

    for htm_index in range(2): # easy to match, hard to match
        for time_index in range(3): # early, middle, late
            if selection[htm_index, time_index] == 0: # if you should not select this, then zero out the action
                relevant_nodes = np.where(np.logical_and(is_hard == htm_index, times == time_index))[0]
                action[relevant_nodes, :] = 0
                action[:, relevant_nodes] = 0

    return action

# Function to make a vectorized environment
def make_env(seed, rank=0):
    def _init():
        env = PrioritySelectionPairedKidneyDonationEnv(
            n_agents=n_agents,
            n_timesteps=n_timesteps,
            death_time=death_time,
            seed=seed,
            p=p,
            q=q,
            pct_hard=pct_hard,
<<<<<<< HEAD
            use_negative_rewards=use_negative_rewards
=======
            use_cycles=use_cycles
>>>>>>> 61aecc96
        )
        env = FlatKidneyDonationEnvWrapper(env)
        env = Monitor(env)
        return env
    return _init

# Custom evaluation callback
class KidneyMatchingEvalCallback(BaseCallback):
    def __init__(self, eval_envs, greedy_rewards, eval_freq=1000, verbose=1):
        super().__init__(verbose)
        self.eval_envs = eval_envs
        self.eval_freq = eval_freq
        self.best_mean_reward = -np.inf
        self.greedy_rewards = greedy_rewards
        
    def _on_step(self):
        if self.n_calls % self.eval_freq != 0:
            return True
            
        model_rewards = []
        eval_sample = self.eval_envs[:16]  # Use subset for faster evaluation during training
        for env in tqdm(eval_sample, desc="Evaluating", leave=False):
            obs, _ = env.reset()
            done = False
            while not done:
                action, _ = self.model.predict(obs, deterministic=True)
                obs, _, done, _, _ = env.step(action)
            total_reward = np.sum(env.env.matched_agents) / env.env.n_agents
            model_rewards.append(total_reward)
        
        model_rewards = np.array(model_rewards)
        ratios = model_rewards / self.greedy_rewards[:16]
        
        mean_ratio = gmean(ratios)
        
        if mean_ratio > self.best_mean_reward:
            self.best_mean_reward = mean_ratio
            if self.verbose > 0:
                print(f"New best mean reward ratio: {mean_ratio:.4f}")
            # Save best model
<<<<<<< HEAD
            path = os.path.join(folder_name, "best_kidney_model_flat")
=======
            path = os.path.join(results_folder, "best_kidney_model_flat")
>>>>>>> 61aecc96
            self.model.save(path)
        
        if self.verbose > 0:
            print(f"Eval episode mean ratio: {mean_ratio:.4f}")
            print(f"Min ratio: {np.min(ratios):.4f}")
            print(f"Max ratio: {np.max(ratios):.4f}")
            print(f"Median ratio: {np.median(ratios):.4f}")
        
        return True

def evaluate_solution(model, envs, greedy_rewards):
    model_rewards = []
    for env in tqdm(envs, desc="Final evaluation"):
        obs, _ = env.reset()
        done = False
        while not done:
            action, _ = model.predict(obs, deterministic=True)
            obs, _, done, _, _ = env.step(action)
        total_reward = np.sum(env.env.matched_agents) / env.env.n_agents
        model_rewards.append(total_reward)
    
    model_rewards = np.array(model_rewards)
    ratios = model_rewards / greedy_rewards
    return ratios

def describe_performance(performance):
    print(f"Mean: {np.mean(performance)}")
    print(f"Std: {np.std(performance)}")
    print(f"Min: {np.min(performance)}")
    print(f"Max: {np.max(performance)}")
    print(f"Geometric mean: {gmean(performance)}")
    print(f"Median: {np.median(performance)}")
    print(f"10th percentile: {np.percentile(performance, 10)}")
    print(f"25th percentile: {np.percentile(performance, 25)}")
    print(f"75th percentile: {np.percentile(performance, 75)}")
    print(f"90th percentile: {np.percentile(performance, 90)}")

if __name__ == "__main__":
    # Create results directory if it doesn't exist
<<<<<<< HEAD
    os.makedirs(folder_name, exist_ok=True)
    attribute_title = f"p: {p}, q: {q}, percentage hard: {hard_pct_num}, agents: {n_agents}"
    if use_negative_rewards:
        attribute_title += ", incl. negative rewards"
=======
    os.makedirs(results_folder, exist_ok=True)
>>>>>>> 61aecc96
    
    # Create vectorized environments for training
    # Using DummyVecEnv instead of SubprocVecEnv for better error reporting
    vec_env = DummyVecEnv([make_env(env_seeds[i], i) for i in range(num_envs)])
    
    # Create evaluation environments
    eval_envs = [
        FlatKidneyDonationEnvWrapper(
            PrioritySelectionPairedKidneyDonationEnv(
                n_agents=n_agents,
                n_timesteps=n_timesteps,
                death_time=death_time,
                seed=i,
                p=p,
                q=q,
                pct_hard=pct_hard,
<<<<<<< HEAD
                use_negative_rewards=use_negative_rewards
=======
                use_cycles=use_cycles
>>>>>>> 61aecc96
            )
        )
        for i in eval_env_seeds
    ]
    
  
    # Define model
    model = DQN(
        policy="MlpPolicy",  # For flat vectors
        env=vec_env,
        learning_rate=3e-4,
        batch_size=64,
        verbose=1,
        seed=seed
    )

      # Get greedy rewards for evaluation comparison
    eval_greedy_rewards = []
<<<<<<< HEAD
    eval_greedy_hard_waiting_times = []
    eval_greedy_easy_waiting_times = []

    for env in tqdm(eval_envs, desc="Computing greedy baselines"):
        percentage, hard_waiting_times, easy_waiting_times = env.env.get_greedy_percentage()
        eval_greedy_rewards.append(percentage)
        eval_greedy_hard_waiting_times.extend(hard_waiting_times)
        eval_greedy_easy_waiting_times.extend(easy_waiting_times)

    eval_greedy_rewards = np.array(eval_greedy_rewards)
    eval_greedy_hard_waiting_times = np.array(eval_greedy_hard_waiting_times)
    eval_greedy_easy_waiting_times = np.array(eval_greedy_easy_waiting_times)
    
    # Get patient rewards for evaluation comparison
    eval_patient_rewards = []
    eval_patient_hard_waiting_times = []
    eval_patient_easy_waiting_times = []

    for env in tqdm(eval_envs, desc="Computing patient baselines"):
        percentage, hard_waiting_times, easy_waiting_times = env.env.get_patient_percentage()
        eval_patient_rewards.append(percentage)
        eval_patient_hard_waiting_times.extend(hard_waiting_times)
        eval_patient_hard_waiting_times.extend(easy_waiting_times)

=======
    eval_hard_waiting_times_greedy, eval_easy_waiting_times_greedy = [], []
    for env in tqdm(eval_envs, desc="Computing greedy baselines"):
        eval_greedy_rewards.append(env.env.get_greedy_percentage())
        eval_hard_waiting_times_greedy.extend(env.env.get_hard_waiting_time())
        eval_easy_waiting_times_greedy.extend(env.env.get_easy_waiting_time())
    eval_greedy_rewards = np.array(eval_greedy_rewards)
    eval_hard_waiting_times_greedy, eval_easy_waiting_times_greedy = np.array(eval_hard_waiting_times_greedy), np.array(eval_easy_waiting_times_greedy)
    
    # Get patient rewards for evaluation comparison
    eval_patient_rewards = []
    eval_hard_waiting_times_patient, eval_easy_waiting_times_patient = [], []
    for env in tqdm(eval_envs, desc="Computing patient baselines"):
        eval_patient_rewards.append(env.env.get_patient_percentage())
        eval_hard_waiting_times_patient.extend(env.env.get_hard_waiting_time()) 
        eval_easy_waiting_times_patient.extend(env.env.get_easy_waiting_time())
    eval_hard_waiting_times_patient, eval_easy_waiting_times_patient = np.array(eval_hard_waiting_times_patient), np.array(eval_easy_waiting_times_patient)
>>>>>>> 61aecc96
    eval_patient_rewards = np.array(eval_patient_rewards)
    
    
    # Setup evaluation callback
    eval_callback = KidneyMatchingEvalCallback(
        eval_envs=eval_envs,
        greedy_rewards=eval_greedy_rewards,
        eval_freq=eval_freq,
        verbose=1
    )
    
    # Train the model
    model.learn(
        total_timesteps=total_timesteps,
        callback=eval_callback
    )
    
    # Save the final model
<<<<<<< HEAD
    model.save(f"{folder_name}/final_kidney_model_flat")
    
    # Load the best model for final evaluation
    best_model = PPO.load(f"{folder_name}/best_kidney_model_flat")
=======
    model.save(f"{results_folder}/final_kidney_model_flat")
    
    # Load the best model for final evaluation
    best_model = PPO.load(f"{results_folder}/best_kidney_model_flat")
>>>>>>> 61aecc96
    
    # Perform final evaluation
    model_rewards = evaluate_solution(best_model, eval_envs, eval_greedy_rewards)
    
    # Calculate ratios compared to greedy and patient methods
    greedy_ratios = model_rewards
    patient_ratios = np.array([np.sum(env.env.matched_agents) / env.env.n_agents for env in eval_envs]) / eval_patient_rewards
<<<<<<< HEAD

    model_hard_waiting_times = []
    model_easy_waiting_times = []
    for env in eval_envs:
        hard_waiting_times, easy_waiting_times = env.env.get_waiting_time()
        model_hard_waiting_times.extend(hard_waiting_times)
        model_easy_waiting_times.extend(easy_waiting_times)
    model_hard_waiting_times = np.array(model_hard_waiting_times)
    model_easy_waiting_times = np.array(model_easy_waiting_times)

=======
    theoretical_max_ratios = np.array([np.sum(env.env.matched_agents) / env.env.n_agents for env in eval_envs]) / np.array([env.env.calculate_theoretical_max() for env in eval_envs])
    
    model_easy_waiting_times = np.concat([env.env.get_easy_waiting_time() for env in eval_envs])
    model_hard_waiting_times = np.concat([env.env.get_hard_waiting_time() for env in eval_envs])
    
>>>>>>> 61aecc96
    print("Evaluation against greedy strategy:")
    describe_performance(greedy_ratios)
    
    print("\nEvaluation against patient strategy:")
    describe_performance(patient_ratios)
    
    # Plot both comparisons
    plt.figure(figsize=(20, 6))
    
    plt.subplot(1, 2, 1)
<<<<<<< HEAD
    plt.title(f"Model vs Greedy Strategy, {attribute_title}")
=======
    plt.title(f"Model vs Greedy Strategy\n{title_description}")
>>>>>>> 61aecc96
    plt.boxplot(greedy_ratios)
    plt.ylabel("Performance Ratio")
    plt.grid(axis='y')
    
    plt.subplot(1, 2, 2)
<<<<<<< HEAD
    plt.title(f"Model vs Patient Strategy, {attribute_title}")
=======
    plt.title(f"Model vs Patient Strategy\n{title_description}")
>>>>>>> 61aecc96
    plt.boxplot(patient_ratios)
    plt.ylabel("Performance Ratio")
    plt.grid(axis='y')
    
    plt.tight_layout()
<<<<<<< HEAD
    plt.savefig(f"{folder_name}/rl_performance_comparisons.png")
=======
    plt.savefig(f"{results_folder}/rl_performance_comparisons.png")
>>>>>>> 61aecc96
    
    plt.figure()
<<<<<<< HEAD
    plt.title(f"Flattened Model Performance Ratios (vs Greedy), {attribute_title}")
    plt.boxplot(greedy_ratios)
    plt.savefig(f"{folder_name}/rl_schedule_ratios_flat.png")
=======
    plt.title(f"Flattened Model Performance Ratios (vs Greedy)\n{title_description}")
    plt.boxplot(greedy_ratios)
    plt.savefig(f"{results_folder}/rl_schedule_ratios_flat.png")
>>>>>>> 61aecc96
    
    plt.figure(figsize=(10, 6))
<<<<<<< HEAD
    plt.boxplot([greedy_ratios, patient_ratios], labels=["vs Greedy", "vs Patient"])
    plt.title(f"Model Performance vs Different Strategies, {attribute_title}")
    plt.ylabel("Performance Ratio")
    plt.grid(axis='y')
    plt.savefig(f"{folder_name}/rl_combined_comparison.png")

    # Can you graph charts with the waiting times? The waiting times are an array of arrays where each subarray is the list of waiting times for the agnets in the evironment

    # Plot waiting times for greedy and patient strategies (hard and easy)
    plt.figure(figsize=(14, 6))
    plt.boxplot(
        [
            eval_greedy_hard_waiting_times,
            eval_greedy_easy_waiting_times,
            eval_patient_hard_waiting_times,
            eval_patient_easy_waiting_times,
            model_hard_waiting_times,
            model_easy_waiting_times
        ],
        labels=[
            "Hard (Greedy)", "Easy (Greedy)",
            "Hard (Patient)", "Easy (Patient)",
            "Hard (Model)", "Easy (Model)"
        ]
    )
    plt.title(f"Waiting Times Comparison Across Strategies, {attribute_title}")
    plt.ylabel("Waiting Time")
    plt.grid(axis='y')
    plt.tight_layout()
    plt.savefig(f"{folder_name}/waiting_times_all_strategies.png")
=======
    plt.boxplot([greedy_ratios, patient_ratios, theoretical_max_ratios], labels=["vs Greedy", "vs Patient", "vs Theoretical Max"])
    plt.title(f"Model Performance vs Different Strategies\n{title_description}")
    plt.ylabel("Performance Ratio")
    plt.grid(axis='y')
    plt.savefig(f"{results_folder}/rl_combined_comparison.png")

    plt.figure(figsize=(12, 6))
    plt.boxplot(
        [
            eval_easy_waiting_times_greedy,
            eval_easy_waiting_times_patient,
            model_easy_waiting_times,
            eval_hard_waiting_times_greedy,
            eval_hard_waiting_times_patient,
            model_hard_waiting_times
        ],
        labels=[
            "Easy-Greedy",
            "Easy-Patient",
            "Easy-Model",
            "Hard-Greedy",
            "Hard-Patient",
            "Hard-Model"
        ]
    )
    plt.title(f"Waiting Times Comparison\n{title_description}")
    plt.ylabel("Waiting Time")
    plt.grid(axis='y')
    plt.tight_layout()
    plt.savefig(f"{results_folder}/waiting_times_comparison.png")
    
>>>>>>> 61aecc96
    plt.show()<|MERGE_RESOLUTION|>--- conflicted
+++ resolved
@@ -12,11 +12,7 @@
 from stable_baselines3.common.vec_env import SubprocVecEnv, DummyVecEnv
 from stable_baselines3.common.callbacks import BaseCallback
 from stable_baselines3.common.monitor import Monitor
-<<<<<<< HEAD
-import argparse
-=======
 import time
->>>>>>> 61aecc96
 
 seed = 42
 np.random.seed(seed)
@@ -34,11 +30,7 @@
 death_time = 32
 p = 0.07
 q = 0.15
-<<<<<<< HEAD
-pct_hard = args.pct_hard
-=======
 pct_hard = 0.7
->>>>>>> 61aecc96
 
 # Training and evaluation parameters
 num_envs = 16
@@ -46,18 +38,6 @@
 eval_freq = 2048
 total_timesteps = 2000000
 
-<<<<<<< HEAD
-# Determine if negative rewards should be used or not
-use_negative_rewards = args.use_negative_rewards
-
-folder_name = f"results/"
-if use_negative_rewards:
-    folder_name += "with_negative_rewards_"
-else:
-    folder_name += "no_negative_rewards_"
-hard_pct_num = (int) (pct_hard * 100)
-folder_name += f"p_{p}_q_{q}_pct_hard_{hard_pct_num}/"
-=======
 use_cycles = False
 
 results_folder = "results/"
@@ -78,7 +58,6 @@
 title_description = f"{n_agents} agents, {n_timesteps} timesteps, {death_time} death time, {pct_hard_int}% hard, {p:.2f} p, {q:.2f} q"
 if use_cycles:
     title_description += " (with cycles)"
->>>>>>> 61aecc96
 
 # Create environment seeds
 env_seeds = np.random.randint(0, 2**32 - 1, size=num_envs).tolist()
@@ -222,11 +201,7 @@
             p=p,
             q=q,
             pct_hard=pct_hard,
-<<<<<<< HEAD
-            use_negative_rewards=use_negative_rewards
-=======
             use_cycles=use_cycles
->>>>>>> 61aecc96
         )
         env = FlatKidneyDonationEnvWrapper(env)
         env = Monitor(env)
@@ -267,11 +242,7 @@
             if self.verbose > 0:
                 print(f"New best mean reward ratio: {mean_ratio:.4f}")
             # Save best model
-<<<<<<< HEAD
-            path = os.path.join(folder_name, "best_kidney_model_flat")
-=======
             path = os.path.join(results_folder, "best_kidney_model_flat")
->>>>>>> 61aecc96
             self.model.save(path)
         
         if self.verbose > 0:
@@ -311,14 +282,7 @@
 
 if __name__ == "__main__":
     # Create results directory if it doesn't exist
-<<<<<<< HEAD
-    os.makedirs(folder_name, exist_ok=True)
-    attribute_title = f"p: {p}, q: {q}, percentage hard: {hard_pct_num}, agents: {n_agents}"
-    if use_negative_rewards:
-        attribute_title += ", incl. negative rewards"
-=======
     os.makedirs(results_folder, exist_ok=True)
->>>>>>> 61aecc96
     
     # Create vectorized environments for training
     # Using DummyVecEnv instead of SubprocVecEnv for better error reporting
@@ -335,11 +299,7 @@
                 p=p,
                 q=q,
                 pct_hard=pct_hard,
-<<<<<<< HEAD
-                use_negative_rewards=use_negative_rewards
-=======
                 use_cycles=use_cycles
->>>>>>> 61aecc96
             )
         )
         for i in eval_env_seeds
@@ -358,32 +318,6 @@
 
       # Get greedy rewards for evaluation comparison
     eval_greedy_rewards = []
-<<<<<<< HEAD
-    eval_greedy_hard_waiting_times = []
-    eval_greedy_easy_waiting_times = []
-
-    for env in tqdm(eval_envs, desc="Computing greedy baselines"):
-        percentage, hard_waiting_times, easy_waiting_times = env.env.get_greedy_percentage()
-        eval_greedy_rewards.append(percentage)
-        eval_greedy_hard_waiting_times.extend(hard_waiting_times)
-        eval_greedy_easy_waiting_times.extend(easy_waiting_times)
-
-    eval_greedy_rewards = np.array(eval_greedy_rewards)
-    eval_greedy_hard_waiting_times = np.array(eval_greedy_hard_waiting_times)
-    eval_greedy_easy_waiting_times = np.array(eval_greedy_easy_waiting_times)
-    
-    # Get patient rewards for evaluation comparison
-    eval_patient_rewards = []
-    eval_patient_hard_waiting_times = []
-    eval_patient_easy_waiting_times = []
-
-    for env in tqdm(eval_envs, desc="Computing patient baselines"):
-        percentage, hard_waiting_times, easy_waiting_times = env.env.get_patient_percentage()
-        eval_patient_rewards.append(percentage)
-        eval_patient_hard_waiting_times.extend(hard_waiting_times)
-        eval_patient_hard_waiting_times.extend(easy_waiting_times)
-
-=======
     eval_hard_waiting_times_greedy, eval_easy_waiting_times_greedy = [], []
     for env in tqdm(eval_envs, desc="Computing greedy baselines"):
         eval_greedy_rewards.append(env.env.get_greedy_percentage())
@@ -400,7 +334,6 @@
         eval_hard_waiting_times_patient.extend(env.env.get_hard_waiting_time()) 
         eval_easy_waiting_times_patient.extend(env.env.get_easy_waiting_time())
     eval_hard_waiting_times_patient, eval_easy_waiting_times_patient = np.array(eval_hard_waiting_times_patient), np.array(eval_easy_waiting_times_patient)
->>>>>>> 61aecc96
     eval_patient_rewards = np.array(eval_patient_rewards)
     
     
@@ -419,17 +352,10 @@
     )
     
     # Save the final model
-<<<<<<< HEAD
-    model.save(f"{folder_name}/final_kidney_model_flat")
-    
-    # Load the best model for final evaluation
-    best_model = PPO.load(f"{folder_name}/best_kidney_model_flat")
-=======
     model.save(f"{results_folder}/final_kidney_model_flat")
     
     # Load the best model for final evaluation
     best_model = PPO.load(f"{results_folder}/best_kidney_model_flat")
->>>>>>> 61aecc96
     
     # Perform final evaluation
     model_rewards = evaluate_solution(best_model, eval_envs, eval_greedy_rewards)
@@ -437,24 +363,11 @@
     # Calculate ratios compared to greedy and patient methods
     greedy_ratios = model_rewards
     patient_ratios = np.array([np.sum(env.env.matched_agents) / env.env.n_agents for env in eval_envs]) / eval_patient_rewards
-<<<<<<< HEAD
-
-    model_hard_waiting_times = []
-    model_easy_waiting_times = []
-    for env in eval_envs:
-        hard_waiting_times, easy_waiting_times = env.env.get_waiting_time()
-        model_hard_waiting_times.extend(hard_waiting_times)
-        model_easy_waiting_times.extend(easy_waiting_times)
-    model_hard_waiting_times = np.array(model_hard_waiting_times)
-    model_easy_waiting_times = np.array(model_easy_waiting_times)
-
-=======
     theoretical_max_ratios = np.array([np.sum(env.env.matched_agents) / env.env.n_agents for env in eval_envs]) / np.array([env.env.calculate_theoretical_max() for env in eval_envs])
     
     model_easy_waiting_times = np.concat([env.env.get_easy_waiting_time() for env in eval_envs])
     model_hard_waiting_times = np.concat([env.env.get_hard_waiting_time() for env in eval_envs])
     
->>>>>>> 61aecc96
     print("Evaluation against greedy strategy:")
     describe_performance(greedy_ratios)
     
@@ -465,76 +378,26 @@
     plt.figure(figsize=(20, 6))
     
     plt.subplot(1, 2, 1)
-<<<<<<< HEAD
-    plt.title(f"Model vs Greedy Strategy, {attribute_title}")
-=======
     plt.title(f"Model vs Greedy Strategy\n{title_description}")
->>>>>>> 61aecc96
     plt.boxplot(greedy_ratios)
     plt.ylabel("Performance Ratio")
     plt.grid(axis='y')
     
     plt.subplot(1, 2, 2)
-<<<<<<< HEAD
-    plt.title(f"Model vs Patient Strategy, {attribute_title}")
-=======
     plt.title(f"Model vs Patient Strategy\n{title_description}")
->>>>>>> 61aecc96
     plt.boxplot(patient_ratios)
     plt.ylabel("Performance Ratio")
     plt.grid(axis='y')
     
     plt.tight_layout()
-<<<<<<< HEAD
-    plt.savefig(f"{folder_name}/rl_performance_comparisons.png")
-=======
     plt.savefig(f"{results_folder}/rl_performance_comparisons.png")
->>>>>>> 61aecc96
     
     plt.figure()
-<<<<<<< HEAD
-    plt.title(f"Flattened Model Performance Ratios (vs Greedy), {attribute_title}")
-    plt.boxplot(greedy_ratios)
-    plt.savefig(f"{folder_name}/rl_schedule_ratios_flat.png")
-=======
     plt.title(f"Flattened Model Performance Ratios (vs Greedy)\n{title_description}")
     plt.boxplot(greedy_ratios)
     plt.savefig(f"{results_folder}/rl_schedule_ratios_flat.png")
->>>>>>> 61aecc96
     
     plt.figure(figsize=(10, 6))
-<<<<<<< HEAD
-    plt.boxplot([greedy_ratios, patient_ratios], labels=["vs Greedy", "vs Patient"])
-    plt.title(f"Model Performance vs Different Strategies, {attribute_title}")
-    plt.ylabel("Performance Ratio")
-    plt.grid(axis='y')
-    plt.savefig(f"{folder_name}/rl_combined_comparison.png")
-
-    # Can you graph charts with the waiting times? The waiting times are an array of arrays where each subarray is the list of waiting times for the agnets in the evironment
-
-    # Plot waiting times for greedy and patient strategies (hard and easy)
-    plt.figure(figsize=(14, 6))
-    plt.boxplot(
-        [
-            eval_greedy_hard_waiting_times,
-            eval_greedy_easy_waiting_times,
-            eval_patient_hard_waiting_times,
-            eval_patient_easy_waiting_times,
-            model_hard_waiting_times,
-            model_easy_waiting_times
-        ],
-        labels=[
-            "Hard (Greedy)", "Easy (Greedy)",
-            "Hard (Patient)", "Easy (Patient)",
-            "Hard (Model)", "Easy (Model)"
-        ]
-    )
-    plt.title(f"Waiting Times Comparison Across Strategies, {attribute_title}")
-    plt.ylabel("Waiting Time")
-    plt.grid(axis='y')
-    plt.tight_layout()
-    plt.savefig(f"{folder_name}/waiting_times_all_strategies.png")
-=======
     plt.boxplot([greedy_ratios, patient_ratios, theoretical_max_ratios], labels=["vs Greedy", "vs Patient", "vs Theoretical Max"])
     plt.title(f"Model Performance vs Different Strategies\n{title_description}")
     plt.ylabel("Performance Ratio")
@@ -566,5 +429,4 @@
     plt.tight_layout()
     plt.savefig(f"{results_folder}/waiting_times_comparison.png")
     
->>>>>>> 61aecc96
     plt.show()